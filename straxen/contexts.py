--- conflicted
+++ resolved
@@ -182,20 +182,9 @@
         config=dict(**x1t_common_config),
         # When asking for runs that don't exist, throw an error rather than
         # starting the pax converter
-<<<<<<< HEAD
-        forbid_creation_of=('raw_records',),
-        **common_opts)
-
-
-def fake_daq():
-    """Context for processing fake DAQ data in the current directory"""
-    return strax.Context(
-        storage=[strax.DataDirectory('./strax_data',
-                                     provide_run_metadata=False),
-                 # Fake DAQ puts run doc JSON in same folder:
-                 strax.DataDirectory('./from_fake_daq',
-                                     readonly=True)],
-        config=dict(input_dir='./from_fake_daq'),
+        forbid_creation_of=(
+            ('raw_records',) if build_lowlevel
+            else ('raw_records', 'records', 'peaklets')),
         **common_opts)
 
 
@@ -230,10 +219,4 @@
             strax.DataDirectory(
                 '/dali/lgrandi/wenz/strax_data/HdMtest',
                 provide_run_metadata=False)],
-        **nveto_common_opts)
-=======
-        forbid_creation_of=(
-            ('raw_records',) if build_lowlevel
-            else ('raw_records', 'records', 'peaklets')),
-        **common_opts)
->>>>>>> 52d6dfd8
+        **nveto_common_opts)