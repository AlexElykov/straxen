--- conflicted
+++ resolved
@@ -99,11 +99,7 @@
     # Only the online monitor backend for the DAQ
     elif _database_init:
         st.storage += [straxen.OnlineMonitor(
-<<<<<<< HEAD
-            readonly=we_are_the_daq,
-=======
             readonly=not we_are_the_daq,
->>>>>>> 155a8b3c
             take_only=('pulse_counts', 'pulse_counts_he', 'veto_intervals'))]
 
     # Remap the data if it is before channel swap (because of wrongly cabled
