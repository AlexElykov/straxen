import warnings

from frozendict import frozendict
import strax
import straxen


#common_opts = dict(
#    register_all=[
#        straxen.pulse_processing,
#        straxen.peaklet_processing,
#        straxen.peak_processing,
#        straxen.event_processing],
#    store_run_fields=(
#        'name', 'number',
#        'reader.ini.name', 'tags.name',
#        'start', 'end', 'livetime',
#        'trigger.events_built'),
#    check_available=('raw_records', 'records', 'peaklets',
#                     'events', 'event_info'))

x1t_common_config = dict(
    check_raw_record_overlaps=False,
    n_tpc_pmts=248,
    channel_map=frozendict(
        # (Minimum channel, maximum channel)
        tpc=(0, 247),
        diagnostic=(248, 253),
        aqmon=(254, 999)),
    hev_gain_model=('to_pe_per_run',
                    'https://raw.githubusercontent.com/XENONnT/strax_auxiliary_files/master/to_pe.npy'),
    gain_model=('to_pe_per_run',
                'https://raw.githubusercontent.com/XENONnT/strax_auxiliary_files/master/to_pe.npy'),
    pmt_pulse_filter=(
        0.012, -0.119,
        2.435, -1.271, 0.357, -0.174, -0., -0.036,
        -0.028, -0.019, -0.025, -0.013, -0.03, -0.039,
        -0.005, -0.019, -0.012, -0.015, -0.029, 0.024,
        -0.007, 0.007, -0.001, 0.005, -0.002, 0.004, -0.002),
    tail_veto_threshold=int(1e5),
    save_outside_hits=(3, 3),
    hit_min_amplitude=straxen.adc_thresholds(),
)

xnt_common_config = dict(
    n_tpc_pmts=493,
    n_nveto_pmts = 120,
    gain_model=('to_pe_constant',
                0.005),
    channel_map=frozendict(
         # (Minimum channel, maximum channel)
         tpc=(0, 493),
         he=(500, 752),  # high energy
         aqmon=(799, 807),
         tpc_blank=(999, 999),
         mv=(1000, 1083),
         mv_blank=(1999, 1999),
        nveto=(2000, 2119),
        nveto_aqmon=(808, 815),
        nveto_blank=(2999),
    )
)



##
# XENON1T
##

#def fake_daq():
#   """Context for processing fake DAQ data in the current directory"""
#   return strax.Context(
#       storage=[strax.DataDirectory('./strax_data',
#                                    provide_run_metadata=False),
#                # Fake DAQ puts run doc JSON in same folder:
#                strax.DataDirectory('./from_fake_daq',
#                                    readonly=True)],
#       config=dict(daq_input_dir='./from_fake_daq',
#                   daq_chunk_duration=int(2e9),
#                   daq_compressor='lz4',
##                  n_readout_threads=8,
#                   daq_overlap_chunk_duration=int(2e8),
##                  **x1t_common_config),
 #      register=straxen.Fake1TDAQReader,
  #     **common_opts)


nveto_common_opts = dict(
    register_all=[
        straxen.nveto_daqreader,
#        straxen.nveto_recorder,
#        straxen.nveto_pulse_processing
    ],
    store_run_fields=(
        'name', 'number',
        'reader.ini.name', 'tags.name',
        'start', 'end', 'livetime',
        'trigger.events_built'),
    check_available=('nveto_pre_raw_records',
#                     'nveto_raw_records',
#                     'nveto_diagnostic_lone_records',
#                     'nveto_lone_records_count',
#                     'nveto_records',
#                     'nveto_pulses',
#                     'nveto_pulse_basics',
                     ))


def strax_nveto_hdm_test():
    return strax.Context(
        storage=[
            strax.DataDirectory(
                '/dali/lgrandi/hiraide/data/nveto/DaqTestHdM',
                take_only='nveto_pre_raw_records',
                deep_scan=False,
                readonly=True),
            strax.DataDirectory(
<<<<<<< HEAD
                '/dali/lgrandi/xenon1t/strax_converted/processed',
                readonly=True,
                provide_run_metadata=False),
            strax.DataDirectory(output_folder,
                                provide_run_metadata=False)],
        register=straxen.plugins.pax_interface.RecordsFromPax,
        config=dict(**x1t_common_config),
        # When asking for runs that don't exist, throw an error rather than
        # starting the pax converter
        forbid_creation_of=(
            ('raw_records',) if build_lowlevel
            else ('raw_records', 'records', 'peaklets')),
        **common_opts)


nveto_common_opts = dict(
    register_all=[
        straxen.nveto_daqreader,
        straxen.nveto_recorder,
        straxen.nveto_pulse_processing],
    store_run_fields=(
        'name', 'number',
        'reader.ini.name', 'tags.name',
        'start', 'end', 'livetime',
        'trigger.events_built'),
    check_available=('nveto_pre_raw_records',
                     # 'nveto_raw_records',
                     # 'nveto_diagnostic_lone_records',
                     # 'nveto_lone_records_count',
                     # 'nveto_records',
                     # 'nveto_pulses',
                     # 'nveto_pulse_basics',
                     ))


def strax_nveto_hdm_test():
    return strax.Context(
        storage=[
            strax.DataDirectory(
                '/dali/lgrandi/hiraide/data/nveto/DaqTestHdM',
                take_only='nveto_pre_raw_records',
                deep_scan=False,
                readonly=True),
            strax.DataDirectory(
                '/dali/lgrandi/wenz/strax_data/HdMtest',
                provide_run_metadata=False)],
        config=straxen.contexts.xnt_common_config,
=======
                '/dali/lgrandi/wenz/strax_data/HdMdata_strax_v0_9_0/strax_data',
                provide_run_metadata=False)],
        config=xnt_common_config,
>>>>>>> 199eb7af
        **nveto_common_opts)<|MERGE_RESOLUTION|>--- conflicted
+++ resolved
@@ -5,19 +5,19 @@
 import straxen
 
 
-#common_opts = dict(
-#    register_all=[
-#        straxen.pulse_processing,
-#        straxen.peaklet_processing,
-#        straxen.peak_processing,
-#        straxen.event_processing],
-#    store_run_fields=(
-#        'name', 'number',
-#        'reader.ini.name', 'tags.name',
-#        'start', 'end', 'livetime',
-#        'trigger.events_built'),
-#    check_available=('raw_records', 'records', 'peaklets',
-#                     'events', 'event_info'))
+common_opts = dict(
+   register_all=[
+       straxen.pulse_processing,
+       straxen.peaklet_processing,
+       straxen.peak_processing,
+       straxen.event_processing],
+   store_run_fields=(
+       'name', 'number',
+       'reader.ini.name', 'tags.name',
+       'start', 'end', 'livetime',
+       'trigger.events_built'),
+   check_available=('raw_records', 'records', 'peaklets',
+                    'events', 'event_info'))
 
 x1t_common_config = dict(
     check_raw_record_overlaps=False,
@@ -55,9 +55,9 @@
          tpc_blank=(999, 999),
          mv=(1000, 1083),
          mv_blank=(1999, 1999),
-        nveto=(2000, 2119),
-        nveto_aqmon=(808, 815),
-        nveto_blank=(2999),
+         nveto=(2000, 2119),
+         nveto_aqmon=(808, 815),
+         nveto_blank=(2999),
     )
 )
 
@@ -67,29 +67,29 @@
 # XENON1T
 ##
 
-#def fake_daq():
-#   """Context for processing fake DAQ data in the current directory"""
-#   return strax.Context(
-#       storage=[strax.DataDirectory('./strax_data',
-#                                    provide_run_metadata=False),
-#                # Fake DAQ puts run doc JSON in same folder:
-#                strax.DataDirectory('./from_fake_daq',
-#                                    readonly=True)],
-#       config=dict(daq_input_dir='./from_fake_daq',
-#                   daq_chunk_duration=int(2e9),
-#                   daq_compressor='lz4',
-##                  n_readout_threads=8,
-#                   daq_overlap_chunk_duration=int(2e8),
-##                  **x1t_common_config),
- #      register=straxen.Fake1TDAQReader,
-  #     **common_opts)
+def fake_daq():
+  """Context for processing fake DAQ data in the current directory"""
+  return strax.Context(
+      storage=[strax.DataDirectory('./strax_data',
+                                   provide_run_metadata=False),
+               # Fake DAQ puts run doc JSON in same folder:
+               strax.DataDirectory('./from_fake_daq',
+                                   readonly=True)],
+      config=dict(daq_input_dir='./from_fake_daq',
+                  daq_chunk_duration=int(2e9),
+                  daq_compressor='lz4',
+                 n_readout_threads=8,
+                  daq_overlap_chunk_duration=int(2e8),
+                 **x1t_common_config),
+      register=straxen.Fake1TDAQReader,
+      **common_opts)
 
 
 nveto_common_opts = dict(
     register_all=[
         straxen.nveto_daqreader,
-#        straxen.nveto_recorder,
-#        straxen.nveto_pulse_processing
+       straxen.nveto_recorder,
+       straxen.nveto_pulse_processing
     ],
     store_run_fields=(
         'name', 'number',
@@ -97,12 +97,12 @@
         'start', 'end', 'livetime',
         'trigger.events_built'),
     check_available=('nveto_pre_raw_records',
-#                     'nveto_raw_records',
-#                     'nveto_diagnostic_lone_records',
-#                     'nveto_lone_records_count',
-#                     'nveto_records',
-#                     'nveto_pulses',
-#                     'nveto_pulse_basics',
+                    'nveto_raw_records',
+                    'nveto_diagnostic_lone_records',
+                    'nveto_lone_records_count',
+                    'nveto_records',
+                    'nveto_pulses',
+                    'nveto_pulse_basics',
                      ))
 
 
@@ -110,62 +110,13 @@
     return strax.Context(
         storage=[
             strax.DataDirectory(
-                '/dali/lgrandi/hiraide/data/nveto/DaqTestHdM',
+                # '/dali/lgrandi/hiraide/data/nveto/DaqTestHdM',
+                '/dali/lgrandi/wenz/strax_data/HdMdata_strax_v0_9_0/strax_data',
                 take_only='nveto_pre_raw_records',
                 deep_scan=False,
                 readonly=True),
             strax.DataDirectory(
-<<<<<<< HEAD
-                '/dali/lgrandi/xenon1t/strax_converted/processed',
-                readonly=True,
-                provide_run_metadata=False),
-            strax.DataDirectory(output_folder,
-                                provide_run_metadata=False)],
-        register=straxen.plugins.pax_interface.RecordsFromPax,
-        config=dict(**x1t_common_config),
-        # When asking for runs that don't exist, throw an error rather than
-        # starting the pax converter
-        forbid_creation_of=(
-            ('raw_records',) if build_lowlevel
-            else ('raw_records', 'records', 'peaklets')),
-        **common_opts)
-
-
-nveto_common_opts = dict(
-    register_all=[
-        straxen.nveto_daqreader,
-        straxen.nveto_recorder,
-        straxen.nveto_pulse_processing],
-    store_run_fields=(
-        'name', 'number',
-        'reader.ini.name', 'tags.name',
-        'start', 'end', 'livetime',
-        'trigger.events_built'),
-    check_available=('nveto_pre_raw_records',
-                     # 'nveto_raw_records',
-                     # 'nveto_diagnostic_lone_records',
-                     # 'nveto_lone_records_count',
-                     # 'nveto_records',
-                     # 'nveto_pulses',
-                     # 'nveto_pulse_basics',
-                     ))
-
-
-def strax_nveto_hdm_test():
-    return strax.Context(
-        storage=[
-            strax.DataDirectory(
-                '/dali/lgrandi/hiraide/data/nveto/DaqTestHdM',
-                take_only='nveto_pre_raw_records',
-                deep_scan=False,
-                readonly=True),
-            strax.DataDirectory(
-                '/dali/lgrandi/wenz/strax_data/HdMtest',
-                provide_run_metadata=False)],
-        config=straxen.contexts.xnt_common_config,
-=======
                 '/dali/lgrandi/wenz/strax_data/HdMdata_strax_v0_9_0/strax_data',
                 provide_run_metadata=False)],
         config=xnt_common_config,
->>>>>>> 199eb7af
         **nveto_common_opts)