import warnings

from frozendict import frozendict
import strax
import straxen


common_opts = dict(
    register_all=[
        straxen.pulse_processing,
        straxen.peaklet_processing,
        straxen.peak_processing,
        straxen.event_processing],
    store_run_fields=(
        'name', 'number',
        'reader.ini.name', 'tags.name',
        'start', 'end', 'livetime',
        'trigger.events_built'),
    check_available=('raw_records', 'records', 'peaklets',
                     'events', 'event_info'))

<<<<<<< HEAD
ap_opts = dict(
    register_all=[
        straxen.afterpulse_processing,
        straxen.daqreader,
        straxen.pulse_processing,
        straxen.peaklet_processing,
        straxen.peak_processing,
        straxen.event_processing,
        straxen.cuts],
    store_run_fields=(
        'name', 'number', 'reader.ini.name', 'tags.name',
        'start', 'end', 'livetime'),
    check_available=('raw_records', 'records', 'peaks',
                     'events', 'event_info')
    )

def strax_afterpulseanalysis_xenon1t():
    return strax.Context(
        storage=[strax.DataDirectory('/dali/lgrandi/xenon1t/strax_converted/raw',
                                     take_only='raw_records', provide_run_metadata=True,
                                     deep_scan=False, readonly=True),
                 strax.DataDirectory('/dali/lgrandi/xenon1t/strax_converted/processed',
                                     readonly=True, provide_run_metadata=False),
                 strax.DataDirectory('/dali/lgrandi/hoetzsch/xenonnt/strax_data',
                                     provide_run_metadata=False)],
        allow_multiprocess=True, 
        forbid_creation_of=('raw_records',),
        register=straxen.plugins.pax_interface.RecordsFromPax,
        **ap_opts)

=======
x1t_common_config = dict(
    check_raw_record_overlaps=False,
    n_tpc_pmts=248,
    channel_map=frozendict(
        # (Minimum channel, maximum channel)
        tpc=(0, 247),
        diagnostic=(248, 253),
        aqmon=(254, 999)),
    hev_gain_model=('to_pe_per_run',
                    'https://raw.githubusercontent.com/XENONnT/strax_auxiliary_files/master/to_pe.npy'),
    gain_model=('to_pe_per_run',
                'https://raw.githubusercontent.com/XENONnT/strax_auxiliary_files/master/to_pe.npy'),
    pmt_pulse_filter=(
        0.012, -0.119,
        2.435, -1.271, 0.357, -0.174, -0., -0.036,
        -0.028, -0.019, -0.025, -0.013, -0.03, -0.039,
        -0.005, -0.019, -0.012, -0.015, -0.029, 0.024,
        -0.007, 0.007, -0.001, 0.005, -0.002, 0.004, -0.002),
    tail_veto_threshold=int(1e5),
    save_outside_hits=(3, 3),
    hit_min_amplitude=straxen.adc_thresholds(),
)

xnt_common_config = dict(
    n_tpc_pmts=493,
    gain_model=('to_pe_constant',
                0.005),
    channel_map=frozendict(
         # (Minimum channel, maximum channel)
         tpc=(0, 493),
         lowgain=(500, 752),
         aqmon=(799, 807),
         tpc_blank=(999, 999),
         mv=(1000, 1083),
         mv_blank=(1999, 1999),
    )
)


##
# XENONnT
##


def xenonnt_online(output_folder='./strax_data',
                   we_are_the_daq=False,
                   **kwargs):
    """XENONnT online processing and analysis"""
    if we_are_the_daq:
        run_db_username = straxen.get_secret('mongo_rdb_username')
        run_db_password = straxen.get_secret('mongo_rdb_password')
        mongo_url = f"mongodb://{run_db_username}:{run_db_password}@xenon1t-daq:27017,old-gw:27017/admin"
    else:
        mongo_url = None   # Default URL should work

    context_options = {
        **straxen.contexts.common_opts,
        **kwargs}

    st = strax.Context(
        storage=[
            straxen.RunDB(
                mongo_url=mongo_url,
                runid_field='number',
                readonly=not we_are_the_daq,
                new_data_path=output_folder),
            strax.DataDirectory(
                '/dali/lgrandi/xenonnt/raw',
                readonly=True,
                take_only='raw_records')],
        config=straxen.contexts.xnt_common_config,
        **context_options)
    st.register(straxen.DAQReader)

    if not we_are_the_daq:
        st.context_config['forbid_creation_of'] = 'raw_records'
    st.context_config['check_available'] = ('raw_records',)

    return st


def nt_simulation():
    import wfsim
    return strax.Context(
        storage='./strax_data',
        register=wfsim.RawRecordsFromFax,
        config=dict(
            nchunk=1,
            event_rate=1,
            chunk_size=10,
            detector='XENONnT',
            fax_config='https://raw.githubusercontent.com/XENONnT/'
                       'strax_auxiliary_files/master/fax_files/fax_config_nt.json',
            **xnt_common_config),
        **straxen.contexts.common_opts)


##
# XENON1T
##
>>>>>>> e63767fa

def demo():
    """Return strax context used in the straxen demo notebook"""
    straxen.download_test_data()
    return strax.Context(
            storage=[strax.DataDirectory('./strax_data'),
                     strax.DataDirectory('./strax_test_data', readonly=True)],
            register=straxen.RecordsFromPax,
            forbid_creation_of=('raw_records',),
            config=dict(**x1t_common_config),
            **common_opts)


def fake_daq():
    """Context for processing fake DAQ data in the current directory"""
    return strax.Context(
        storage=[strax.DataDirectory('./strax_data',
                                     provide_run_metadata=False),
                 # Fake DAQ puts run doc JSON in same folder:
                 strax.DataDirectory('./from_fake_daq',
                                     readonly=True)],
        config=dict(daq_input_dir='./from_fake_daq',
                    daq_chunk_duration=int(2e9),
                    daq_compressor='lz4',
                    n_readout_threads=8,
                    daq_overlap_chunk_duration=int(2e8),
                    **x1t_common_config),
        register=straxen.Fake1TDAQReader,
        **common_opts)


def strax_workshop_dali():
    warnings.warn(
        "The strax_workshop_dali context is deprecated and will "
        "be removed in April 2020. Please use "
        "straxen.contexts.xenon1t_dali() instead.",
        DeprecationWarning)
    return xenon1t_dali()


def xenon1t_dali(output_folder='./strax_data', build_lowlevel=False):
    return strax.Context(
        storage=[
            strax.DataDirectory(
                '/dali/lgrandi/xenon1t/strax_converted/raw',
                take_only='raw_records',
                provide_run_metadata=True,
                deep_scan=False,
                readonly=True),
            strax.DataDirectory(
                '/dali/lgrandi/xenon1t/strax_converted/processed',
                readonly=True,
                provide_run_metadata=False),
            strax.DataDirectory(output_folder,
                                provide_run_metadata=False)],
        register=straxen.plugins.pax_interface.RecordsFromPax,
        config=dict(**x1t_common_config),
        # When asking for runs that don't exist, throw an error rather than
        # starting the pax converter
        forbid_creation_of=(
            ('raw_records',) if build_lowlevel
            else ('raw_records', 'records', 'peaklets')),
        **common_opts)<|MERGE_RESOLUTION|>--- conflicted
+++ resolved
@@ -19,38 +19,7 @@
     check_available=('raw_records', 'records', 'peaklets',
                      'events', 'event_info'))
 
-<<<<<<< HEAD
-ap_opts = dict(
-    register_all=[
-        straxen.afterpulse_processing,
-        straxen.daqreader,
-        straxen.pulse_processing,
-        straxen.peaklet_processing,
-        straxen.peak_processing,
-        straxen.event_processing,
-        straxen.cuts],
-    store_run_fields=(
-        'name', 'number', 'reader.ini.name', 'tags.name',
-        'start', 'end', 'livetime'),
-    check_available=('raw_records', 'records', 'peaks',
-                     'events', 'event_info')
-    )
-
-def strax_afterpulseanalysis_xenon1t():
-    return strax.Context(
-        storage=[strax.DataDirectory('/dali/lgrandi/xenon1t/strax_converted/raw',
-                                     take_only='raw_records', provide_run_metadata=True,
-                                     deep_scan=False, readonly=True),
-                 strax.DataDirectory('/dali/lgrandi/xenon1t/strax_converted/processed',
-                                     readonly=True, provide_run_metadata=False),
-                 strax.DataDirectory('/dali/lgrandi/hoetzsch/xenonnt/strax_data',
-                                     provide_run_metadata=False)],
-        allow_multiprocess=True, 
-        forbid_creation_of=('raw_records',),
-        register=straxen.plugins.pax_interface.RecordsFromPax,
-        **ap_opts)
-
-=======
+
 x1t_common_config = dict(
     check_raw_record_overlaps=False,
     n_tpc_pmts=248,
@@ -151,7 +120,6 @@
 ##
 # XENON1T
 ##
->>>>>>> e63767fa
 
 def demo():
     """Return strax context used in the straxen demo notebook"""
@@ -214,4 +182,29 @@
         forbid_creation_of=(
             ('raw_records',) if build_lowlevel
             else ('raw_records', 'records', 'peaklets')),
-        **common_opts)+        **common_opts)
+
+
+ap_opts = dict(
+    register_all=[
+        straxen.afterpulse_processing,],
+    store_run_fields=(
+        'name', 'number', 'reader.ini.name', 'tags.name',
+        'start', 'end', 'livetime'),
+    check_available=('raw_records',)
+    )
+
+def strax_afterpulseanalysis_xenon1t():
+    return strax.Context(
+        storage=[strax.DataDirectory('/dali/lgrandi/xenon1t/strax_converted/raw',
+                                     take_only='raw_records', provide_run_metadata=True,
+                                     deep_scan=False, readonly=True),
+                 strax.DataDirectory('/dali/lgrandi/xenon1t/strax_converted/processed',
+                                     readonly=True, provide_run_metadata=False),
+                 strax.DataDirectory('/dali/lgrandi/hoetzsch/xenonnt/strax_data',
+                                     provide_run_metadata=False)],
+        allow_multiprocess=True,
+        forbid_creation_of=('raw_records',),
+        register=straxen.plugins.pax_interface.RecordsFromPax,
+        config=dict(**x1t_common_config),
+        **ap_opts)