--- conflicted
+++ resolved
@@ -90,8 +90,10 @@
                  # Fake DAQ puts run doc JSON in same folder:
                  strax.DataDirectory('./from_fake_daq',
                                      readonly=True)],
-<<<<<<< HEAD
-        config=dict(input_dir='./from_fake_daq'),
+        config=dict(daq_input_dir='./from_fake_daq',
+                    daq_chunk_duration=int(2e9),
+                    n_readout_threads=8,
+                    daq_overlap_chunk_duration=int(2e8)),
         **common_opts)
 
 
@@ -109,11 +111,4 @@
         allow_multiprocess=True, 
         forbid_creation_of=('raw_records',),
         register=straxen.plugins.pax_interface.RecordsFromPax,
-        **SPE_opts)
-=======
-        config=dict(daq_input_dir='./from_fake_daq',
-                    daq_chunk_duration=int(2e9),
-                    n_readout_threads=8,
-                    daq_overlap_chunk_duration=int(2e8)),
-        **common_opts)
->>>>>>> ade18ea5
+        **SPE_opts)