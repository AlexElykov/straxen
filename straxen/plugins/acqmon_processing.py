--- conflicted
+++ resolved
@@ -129,19 +129,10 @@
     return rr[rr['channel'] == ch] 
 
 
-<<<<<<< HEAD
-
-
-=======
->>>>>>> aa26fe14
 @export
 @strax.takes_config(
     strax.Option('veto_proximity_window', default=int(5e8), type=int, track=True,
                  help='Maximum separation between veto stop and start pulses [ns]'))
-<<<<<<< HEAD
-
-=======
->>>>>>> aa26fe14
 class VetoProximity(strax.OverlapWindowPlugin):
     """ 
     Find the closest next/previous veto start and end to each event center.
@@ -155,15 +146,9 @@
     """
         
     __version__ = '0.0.2'
-<<<<<<< HEAD
-    depends_on = ('veto_intervals','events') 
-    provides  = ('veto_proximity')
-    data_kind = ('veto_proximity')
-=======
     depends_on = ('events', 'veto_intervals')
     provides = ('veto_proximity')
     data_kind = ('events')
->>>>>>> aa26fe14
     
     veto_names = ['busy', 'he', 'hev']
     
