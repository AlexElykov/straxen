import json
import os
from packaging.version import parse as parse_version
import tempfile

import numpy as np
import numba

import strax
import straxen
from straxen.common import pax_file, get_resource, first_sr1_run
export, __all__ = strax.exporter()


@export
@strax.takes_config(
<<<<<<< HEAD
    strax.Option('peak_gap_threshold', default=300,
                 help="No hits for this many ns triggers a new peak"),
    strax.Option('peak_left_extension', default=30,
                 help="Include this many ns left of hits in peaks"),
    strax.Option('peak_right_extension', default=30,
                 help="Include this many ns right of hits in peaks"),
    strax.Option('peak_min_pmts', default=2,
                 help="Minimum contributing PMTs needed to define a peak"),
    strax.Option('single_channel_peaks', default=False,
                 help='Whether single-channel peaks should be reported'),
    strax.Option('peak_split_min_height', default=25,
                 help="Minimum height in PE above a local sum waveform"
                      "minimum, on either side, to trigger a split"),
    strax.Option('peak_split_min_ratio', default=4,
                 help="Minimum ratio between local sum waveform"
                      "minimum and maxima on either side, to trigger a split"),
    strax.Option('diagnose_sorting', track=False, default=False,
                 help="Enable runtime checks for sorting and disjointness"),
    strax.Option(
        'to_pe_file',
        default=straxen.aux_repo + 'master/to_pe.npy',
        help='Link to the to_pe conversion factors'),
    strax.Option(
        'adc_thresholds',
        default='',
        help='File containing the channel individual hit_finder thresholds.'),
    strax.Option('tight_coincidence_window_left', default=50,
                 help="Time range left of peak center to call "
                      "a hit a tight coincidence (ns)"),
    strax.Option('tight_coincidence_window_right', default=50,
                 help="Time range right of peak center to call "
                      "a hit a tight coincidence (ns)"))
class Peaks(strax.Plugin):
    depends_on = ('records',)
    data_kind = 'peaks'
    parallel = 'process'
    rechunk_on_save = True

    __version__ = '0.1.1'

    def infer_dtype(self):
        self.to_pe = get_to_pe(self.run_id,self.config['to_pe_file'])
        self.hit_thresholds = strax.get_resource(self.config['adc_thresholds'], fmt='npy')
        return strax.peak_dtype(n_channels=len(self.to_pe))

    def compute(self, records):
        r = records
        if not len(r):
            return np.zeros(0, self.dtype_for('peaks'))

        hits = strax.find_hits(r, threshold=self.hit_thresholds)

        # Remove hits in zero-gain channels
        # they should not affect the clustering!
        hits = hits[self.to_pe[hits['channel']] != 0]

        hits = strax.sort_by_time(hits)

        peaks = strax.find_peaks(
            hits, self.to_pe,
            gap_threshold=self.config['peak_gap_threshold'],
            left_extension=self.config['peak_left_extension'],
            right_extension=self.config['peak_right_extension'],
            min_channels=self.config['peak_min_pmts'],
            result_dtype=self.dtype)
        strax.sum_waveform(peaks, r, self.to_pe)

        peaks = strax.split_peaks(
            peaks, r, self.to_pe,
            min_height=self.config['peak_split_min_height'],
            min_ratio=self.config['peak_split_min_ratio'])

        strax.compute_widths(peaks)

        # Compute tight coincidence level.
        # Making this a separate plugin would
        # (a) doing hitfinding yet again (or storing hits)
        # (b) increase strax memory usage / max_messages,
        #     possibly due to its currently primitive scheduling.
        hit_max_times = np.sort(
            hits['time']
            + hits['dt'] * hit_max_sample(records, hits))
        peak_max_times = (
                peaks['time']
                + np.argmax(peaks['data'], axis=1) * peaks['dt'])
        peaks['tight_coincidence'] = get_tight_coin(
            hit_max_times,
            peak_max_times,
            self.config['tight_coincidence_window_left'],
            self.config['tight_coincidence_window_right'])

        if self.config['diagnose_sorting']:
            assert np.diff(r['time']).min() >= 0, "Records not sorted"
            assert np.diff(hits['time']).min() >= 0, "Hits not sorted"
            assert np.all(peaks['time'][1:]
                          >= strax.endtime(peaks)[:-1]), "Peaks not disjoint"

        return peaks


@export
@strax.takes_config(
=======
>>>>>>> 60f414b9
    strax.Option('n_top_pmts', default=127,
                 help="Number of top PMTs"))
class PeakBasics(strax.Plugin):
    __version__ = "0.0.5"
    parallel = True
    depends_on = ('peaks',)
    provides = 'peak_basics'
    dtype = [
        (('Start time of the peak (ns since unix epoch)',
          'time'), np.int64),
        (('End time of the peak (ns since unix epoch)',
          'endtime'), np.int64),
        (('Weighted center time of the peak (ns since unix epoch)',
          'center_time'), np.int64),
        (('Peak integral in PE',
            'area'), np.float32),
        (('Number of PMTs contributing to the peak',
            'n_channels'), np.int16),
        (('PMT number which contributes the most PE',
            'max_pmt'), np.int16),
        (('Area of signal in the largest-contributing PMT (PE)',
            'max_pmt_area'), np.int32),
        (('Width (in ns) of the central 50% area of the peak',
            'range_50p_area'), np.float32),
        (('Width (in ns) of the central 90% area of the peak',
            'range_90p_area'), np.float32),
        (('Fraction of area seen by the top array',
            'area_fraction_top'), np.float32),
        (('Length of the peak waveform in samples',
          'length'), np.int32),
        (('Time resolution of the peak waveform in ns',
          'dt'), np.int16),
        (('Time between 10% and 50% area quantiles [ns]',
          'rise_time'), np.float32),
        (('Hits within tight range of mean',
          'tight_coincidence'), np.int16),
        (('Classification of the peak(let)',
          'type'), np.int8)
    ]

    def compute(self, peaks):
        p = peaks
        r = np.zeros(len(p), self.dtype)
        for q in 'time length dt area type'.split():
            r[q] = p[q]
        r['endtime'] = p['time'] + p['dt'] * p['length']
        r['n_channels'] = (p['area_per_channel'] > 0).sum(axis=1)
        r['range_50p_area'] = p['width'][:, 5]
        r['range_90p_area'] = p['width'][:, 9]
        r['max_pmt'] = np.argmax(p['area_per_channel'], axis=1)
        r['max_pmt_area'] = np.max(p['area_per_channel'], axis=1)
        r['tight_coincidence'] = p['tight_coincidence']

        r['center_time'] = p['time'] + self.compute_center_times(peaks)

        n_top = self.config['n_top_pmts']
        area_top = p['area_per_channel'][:, :n_top].sum(axis=1)
        # Negative-area peaks get 0 AFT - TODO why not NaN?
        m = p['area'] > 0
        r['area_fraction_top'][m] = area_top[m]/p['area'][m]
        r['rise_time'] = -p['area_decile_from_midpoint'][:,1]
        return r

    @staticmethod
    @numba.njit(cache=True, nogil=True)
    def compute_center_times(peaks):
        result = np.zeros(len(peaks), dtype=np.int32)
        for p_i, p in enumerate(peaks):
            t = 0
            for t_i, weight in enumerate(p['data']):
                t += t_i * p['dt'] * weight
            result[p_i] = t / p['area']
        return result


@export
@strax.takes_config(
    strax.Option(
        'nn_architecture',
        help='Path to JSON of neural net architecture',
        default_by_run=[
            (0, pax_file('XENON1T_tensorflow_nn_pos_20171217_sr0.json')),
            (first_sr1_run, straxen.aux_repo + 'master/XENON1T_tensorflow_nn_pos_20171217_sr1_reformatted.json')]),   # noqa
    strax.Option(
        'nn_weights',
        help='Path to HDF5 of neural net weights',
        default_by_run=[
            (0, pax_file('XENON1T_tensorflow_nn_pos_weights_20171217_sr0.h5')),
            (first_sr1_run, pax_file('XENON1T_tensorflow_nn_pos_weights_20171217_sr1.h5'))]),   # noqa
    strax.Option('min_reconstruction_area',
                 help='Skip reconstruction if area (PE) is less than this',
                 default=10),
    strax.Option('n_top_pmts', default=127,
                 help="Number of top PMTs")
)
class PeakPositions(strax.Plugin):
    dtype = [('x', np.float32,
              'Reconstructed S2 X position (cm), uncorrected'),
             ('y', np.float32,
              'Reconstructed S2 Y position (cm), uncorrected')]
    depends_on = ('peaks',)

    # TODO
    # Parallelization doesn't seem to make it go faster
    # Is there much pure-python stuff in tensorflow?
    # Process-level paralellization might work, but you'd have to do setup
    # in each process, which probably negates the benefits,
    # except for huge chunks
    parallel = False

    __version__ = '0.0.1'

    def setup(self):
        import tensorflow as tf
        self.has_tf2 = parse_version(tf.__version__) > parse_version('2.0.a')
        if self.has_tf2:
            keras = tf.keras
        else:
            import keras

        nn_conf = get_resource(self.config['nn_architecture'], fmt='json')
        # badPMTList was inserted by a very clever person into the keras json
        # file. Let's delete it to prevent future keras versions from crashing.
        # Do NOT try `del nn_conf['badPMTList']`! See get_resource docstring
        # for the gruesome details.
        bad_pmts = nn_conf['badPMTList']
        nn = keras.models.model_from_json(json.dumps({
            k: v
            for k, v in nn_conf.items()
            if k != 'badPMTList'}))
        self.pmt_mask = ~np.in1d(np.arange(self.config['n_top_pmts']),
                                 bad_pmts)

        # Keras needs a file to load its weights. We can't put the load
        # inside the context, then it would break on windows
        # because there temporary files cannot be opened again.
        with tempfile.NamedTemporaryFile(delete=False) as f:
            f.write(get_resource(self.config['nn_weights'],
                                 fmt='binary'))
            fname = f.name
        nn.load_weights(fname)
        os.remove(fname)
        self.nn = nn

        if not self.has_tf2:
            # Workaround for using keras/tensorflow in a threaded environment.
            # See: https://github.com/keras-team/keras/issues/
            # 5640#issuecomment-345613052
            self.nn._make_predict_function()
            self.graph = tf.get_default_graph()

    def compute(self, peaks):
        # Keep large peaks only
        peak_mask = peaks['area'] > self.config['min_reconstruction_area']
        x = peaks['area_per_channel'][peak_mask, :]

        if len(x) == 0:
            # Nothing to do, and .predict crashes on empty arrays
            return dict(x=np.zeros(0, dtype=np.float32),
                        y=np.zeros(0, dtype=np.float32))

        # Keep good top PMTS
        x = x[:, :self.config['n_top_pmts']][:, self.pmt_mask]

        # Normalize
        with np.errstate(divide='ignore', invalid='ignore'):
            x /= x.sum(axis=1).reshape(-1, 1)

        result = np.ones((len(peaks), 2), dtype=np.float32) * float('nan')

        if self.has_tf2:
            y = self.nn.predict(x)
        else:
            with self.graph.as_default():
                y = self.nn.predict(x)

        result[peak_mask, :] = y

        # Convert from mm to cm... why why why
        result /= 10

        return dict(x=result[:, 0], y=result[:, 1])


@export
@strax.takes_config(
    strax.Option('min_area_fraction', default=0.5,
                 help='The area of competing peaks must be at least '
                      'this fraction of that of the considered peak'),
    strax.Option('nearby_window', default=int(1e7),
                 help='Peaks starting within this time window (on either side)'
                      'in ns count as nearby.'),
    strax.Option('peak_max_proximity_time', default=int(1e9),
                 help='Maximum value for proximity values such as '
                      't_to_next_peak [ns]'))
class PeakProximity(strax.OverlapWindowPlugin):
    depends_on = ('peak_basics',)
    dtype = [
        ('n_competing', np.int32,
         'Number of nearby larger or slightly smaller peaks'),
        ('n_competing_left', np.int32,
         'Number of larger or slightly smaller peaks left of the main peak'),
        ('t_to_prev_peak', np.int64,
         'Time between end of previous peak and start of this peak [ns]'),
        ('t_to_next_peak', np.int64,
         'Time between end of this peak and start of next peak [ns]'),
        ('t_to_nearest_peak', np.int64,
         'Smaller of t_to_prev_peak and t_to_next_peak [ns]')]

    __version__ = '0.3.4'

    def get_window_size(self):
        return self.config['peak_max_proximity_time']

    def compute(self, peaks):
        windows = strax.touching_windows(peaks, peaks,
                                         window=self.config['nearby_window'])
        n_left, n_tot = self.find_n_competing(
            peaks,
            windows,
            fraction=self.config['min_area_fraction'])

        t_to_prev_peak = (
                np.ones(len(peaks), dtype=np.int64)
                * self.config['peak_max_proximity_time'])
        t_to_prev_peak[1:] = peaks['time'][1:] - peaks['endtime'][:-1]

        t_to_next_peak = t_to_prev_peak.copy()
        t_to_next_peak[:-1] = peaks['time'][1:] - peaks['endtime'][:-1]

        return dict(
            n_competing=n_tot,
            n_competing_left=n_left,
            t_to_prev_peak=t_to_prev_peak,
            t_to_next_peak=t_to_next_peak,
            t_to_nearest_peak=np.minimum(t_to_prev_peak, t_to_next_peak))

    @staticmethod
    @numba.jit(nopython=True, nogil=True, cache=True)
    def find_n_competing(peaks, windows, fraction):
        n_left = np.zeros(len(peaks), dtype=np.int32)
        n_tot = n_left.copy()
        areas = peaks['area']

        for i, peak in enumerate(peaks):
            left_i, right_i = windows[i]
            threshold = areas[i] * fraction
            n_left[i] = np.sum(areas[left_i:i] > threshold)
            n_tot[i] = n_left[i] + np.sum(areas[i + 1:right_i] > threshold)

        return n_left, n_tot<|MERGE_RESOLUTION|>--- conflicted
+++ resolved
@@ -12,113 +12,9 @@
 export, __all__ = strax.exporter()
 
 
+
 @export
 @strax.takes_config(
-<<<<<<< HEAD
-    strax.Option('peak_gap_threshold', default=300,
-                 help="No hits for this many ns triggers a new peak"),
-    strax.Option('peak_left_extension', default=30,
-                 help="Include this many ns left of hits in peaks"),
-    strax.Option('peak_right_extension', default=30,
-                 help="Include this many ns right of hits in peaks"),
-    strax.Option('peak_min_pmts', default=2,
-                 help="Minimum contributing PMTs needed to define a peak"),
-    strax.Option('single_channel_peaks', default=False,
-                 help='Whether single-channel peaks should be reported'),
-    strax.Option('peak_split_min_height', default=25,
-                 help="Minimum height in PE above a local sum waveform"
-                      "minimum, on either side, to trigger a split"),
-    strax.Option('peak_split_min_ratio', default=4,
-                 help="Minimum ratio between local sum waveform"
-                      "minimum and maxima on either side, to trigger a split"),
-    strax.Option('diagnose_sorting', track=False, default=False,
-                 help="Enable runtime checks for sorting and disjointness"),
-    strax.Option(
-        'to_pe_file',
-        default=straxen.aux_repo + 'master/to_pe.npy',
-        help='Link to the to_pe conversion factors'),
-    strax.Option(
-        'adc_thresholds',
-        default='',
-        help='File containing the channel individual hit_finder thresholds.'),
-    strax.Option('tight_coincidence_window_left', default=50,
-                 help="Time range left of peak center to call "
-                      "a hit a tight coincidence (ns)"),
-    strax.Option('tight_coincidence_window_right', default=50,
-                 help="Time range right of peak center to call "
-                      "a hit a tight coincidence (ns)"))
-class Peaks(strax.Plugin):
-    depends_on = ('records',)
-    data_kind = 'peaks'
-    parallel = 'process'
-    rechunk_on_save = True
-
-    __version__ = '0.1.1'
-
-    def infer_dtype(self):
-        self.to_pe = get_to_pe(self.run_id,self.config['to_pe_file'])
-        self.hit_thresholds = strax.get_resource(self.config['adc_thresholds'], fmt='npy')
-        return strax.peak_dtype(n_channels=len(self.to_pe))
-
-    def compute(self, records):
-        r = records
-        if not len(r):
-            return np.zeros(0, self.dtype_for('peaks'))
-
-        hits = strax.find_hits(r, threshold=self.hit_thresholds)
-
-        # Remove hits in zero-gain channels
-        # they should not affect the clustering!
-        hits = hits[self.to_pe[hits['channel']] != 0]
-
-        hits = strax.sort_by_time(hits)
-
-        peaks = strax.find_peaks(
-            hits, self.to_pe,
-            gap_threshold=self.config['peak_gap_threshold'],
-            left_extension=self.config['peak_left_extension'],
-            right_extension=self.config['peak_right_extension'],
-            min_channels=self.config['peak_min_pmts'],
-            result_dtype=self.dtype)
-        strax.sum_waveform(peaks, r, self.to_pe)
-
-        peaks = strax.split_peaks(
-            peaks, r, self.to_pe,
-            min_height=self.config['peak_split_min_height'],
-            min_ratio=self.config['peak_split_min_ratio'])
-
-        strax.compute_widths(peaks)
-
-        # Compute tight coincidence level.
-        # Making this a separate plugin would
-        # (a) doing hitfinding yet again (or storing hits)
-        # (b) increase strax memory usage / max_messages,
-        #     possibly due to its currently primitive scheduling.
-        hit_max_times = np.sort(
-            hits['time']
-            + hits['dt'] * hit_max_sample(records, hits))
-        peak_max_times = (
-                peaks['time']
-                + np.argmax(peaks['data'], axis=1) * peaks['dt'])
-        peaks['tight_coincidence'] = get_tight_coin(
-            hit_max_times,
-            peak_max_times,
-            self.config['tight_coincidence_window_left'],
-            self.config['tight_coincidence_window_right'])
-
-        if self.config['diagnose_sorting']:
-            assert np.diff(r['time']).min() >= 0, "Records not sorted"
-            assert np.diff(hits['time']).min() >= 0, "Hits not sorted"
-            assert np.all(peaks['time'][1:]
-                          >= strax.endtime(peaks)[:-1]), "Peaks not disjoint"
-
-        return peaks
-
-
-@export
-@strax.takes_config(
-=======
->>>>>>> 60f414b9
     strax.Option('n_top_pmts', default=127,
                  help="Number of top PMTs"))
 class PeakBasics(strax.Plugin):
