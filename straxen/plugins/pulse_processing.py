import numba
import numpy as np

import strax
import straxen
export, __all__ = strax.exporter()


@export
@strax.takes_config(
    strax.Option('hev_gain_model',
                 default=('disabled', None),
                 help='PMT gain model used in the software high-energy veto.'
                      'Specify as (model_type, model_config)'),
    strax.Option(
        'baseline_samples',
        default=40,
        help='Number of samples to use at the start of the pulse to determine '
             'the baseline'),
    # Tail veto options
    strax.Option(
        'tail_veto_threshold',
        default=0,
        help=("Minimum peakarea in PE to trigger tail veto."
              "Set to None, 0 or False to disable veto.")),
    strax.Option(
        'tail_veto_duration',
        default=int(3e6),
        help="Time in ns to veto after large peaks"),
    strax.Option(
        'tail_veto_resolution',
        default=int(1e3),
        help="Time resolution in ns for pass-veto waveform summation"),
    strax.Option(
        'tail_veto_pass_fraction',
        default=0.05,
        help="Pass veto if maximum amplitude above max * fraction"),
    strax.Option(
        'tail_veto_pass_extend',
        default=3,
        help="Extend pass veto by this many samples (tail_veto_resolution!)"),

    # PMT pulse processing options
    strax.Option(
        'pmt_pulse_filter',
        default=None,
        help='Linear filter to apply to pulses, will be normalized.'),
    strax.Option(
        'save_outside_hits',
        default=(3, 20),
        help='Save (left, right) samples besides hits; cut the rest'),
    strax.Option(
        'hit_min_amplitude',
        default=15,
        help='Minimum hit amplitude in ADC counts above baseline. '
             'Specify as a tuple of length n_tpc_pmts, or a number.'),

    strax.Option(
        'n_tpc_pmts', type=int,
        help='Number of TPC PMTs'),
<<<<<<< HEAD
    strax.Option(
        'n_diagnostic_pmts',
        default=254 - 248,
        help='Number of diagnostic PMTs'),
=======

>>>>>>> 58d0f8b1
    strax.Option(
        'check_raw_record_overlaps',
        default=True, track=False,
        help='Crash if any of the pulses in raw_records overlap with others '
             'in the same channel'),
)
class PulseProcessing(strax.Plugin):
    """
    1. Split raw_records into:
     - tpc_records
     - aqmon_records

    For TPC records, apply basic processing:
    1. Flip, baseline, and integrate the waveform
    2. Apply software HE veto after high-energy peaks.
    3. Find hits, apply linear filter, and zero outside hits.
    """
    __version__ = '0.2.0'

    parallel = 'process'
    rechunk_on_save = False
    compressor = 'lz4'

    depends_on = 'raw_records'

    provides = ('records', 'veto_regions', 'pulse_counts')
    data_kind = {k: k for k in provides}

    def infer_dtype(self):
        # Get record_length from the plugin making raw_records
        self.record_length = strax.record_length_from_dtype(
            self.deps['raw_records'].dtype_for('raw_records'))

        dtype = dict()
        for p in self.provides:
            if 'records' in p:
                dtype[p] = strax.record_dtype(self.record_length)
        dtype['veto_regions'] = strax.hit_dtype
        dtype['pulse_counts'] = pulse_count_dtype(self.config['n_tpc_pmts'])

        return dtype

    def setup(self):
        self.hev_enabled = (
            (self.config['hev_gain_model'][0] != 'disabled')
            and self.config['tail_veto_threshold'])
        if self.hev_enabled:
            self.to_pe = straxen.get_to_pe(
                self.run_id,
                self.config['hev_gain_model'],
                n_tpc_pmts=self.config['n_tpc_pmts'])

    def compute(self, raw_records):
        if self.config['check_raw_record_overlaps']:
            check_overlaps(raw_records, n_channels=3000)

        # Throw away any non-TPC records; this should only happen for XENON1T
        # converted data
        raw_records = raw_records[
            raw_records['channel'] < self.config['n_tpc_pmts']]

        # Convert everything to the records data type -- adds extra fields.
        r = strax.raw_to_records(raw_records)
        del raw_records

        # Do not trust in DAQ + strax.baseline to leave the
        # out-of-bounds samples to zero.
        # TODO: better to throw an error if something is nonzero
        strax.zero_out_of_bounds(r)

        strax.baseline(r,
                       baseline_samples=self.config['baseline_samples'],
                       flip=True)

        strax.integrate(r)

        pulse_counts = count_pulses(r, self.config['n_tpc_pmts'])

        if len(r) and self.hev_enabled:
            r, r_vetoed, veto_regions = software_he_veto(
                r, self.to_pe,
                self.hit_thresholds,
                area_threshold=self.config['tail_veto_threshold'],
                veto_length=self.config['tail_veto_duration'],
                veto_res=self.config['tail_veto_resolution'],
                pass_veto_fraction=self.config['tail_veto_pass_fraction'],
                pass_veto_extend=self.config['tail_veto_pass_extend'])

            # In the future, we'll probably want to sum the waveforms
            # inside the vetoed regions, so we can still save the "peaks".
            del r_vetoed

        else:
            veto_regions = np.zeros(0, dtype=strax.hit_dtype)

        if len(r):
            # Find hits
            # -- before filtering,since this messes with the with the S/N
            hits = strax.find_hits(
                r,
                min_amplitude=self.config['hit_min_amplitude'])

            if self.config['pmt_pulse_filter']:
                # Filter to concentrate the PMT pulses
                strax.filter_records(
                    r, np.array(self.config['pmt_pulse_filter']))

            le, re = self.config['save_outside_hits']
            r = strax.cut_outside_hits(r, hits,
                                       left_extension=le,
                                       right_extension=re)

            # Probably overkill, but just to be sure...
            strax.zero_out_of_bounds(r)

        return dict(records=r,
                    pulse_counts=pulse_counts,
                    veto_regions=veto_regions)


##
# Software HE Veto
##

@export
def software_he_veto(records, to_pe, thresholds,
                     area_threshold=int(1e5),
                     veto_length=int(3e6),
                     veto_res=int(1e3),
                     pass_veto_fraction=0.01,
                     pass_veto_extend=3):
    """Veto veto_length (time in ns) after peaks larger than
    area_threshold (in PE).

    Further large peaks inside the veto regions are still passed:
    We sum the waveform inside the veto region (with time resolution
    veto_res in ns) and pass regions within pass_veto_extend samples
    of samples with amplitude above pass_veto_fraction times the maximum.

    :returns: (preserved records, vetoed records, veto intervals).

    :param records: PMT records
    :param to_pe: ADC to PE conversion factors for the channels in records.
    :param thresholds: Thresholds used in find_hits.
    :param area_threshold: Minimum peak area to trigger the veto.
    Note we use a much rougher clustering than in later processing.
    :param veto_length: Time in ns to veto after the peak
    :param veto_res: Resolution of the sum waveform inside the veto region.
    Do not make too large without increasing integer type in some strax
    dtypes...
    :param pass_veto_fraction: fraction of maximum sum waveform amplitude to
    trigger veto passing of further peaks
    :param pass_veto_extend: samples to extend (left and right) the pass veto
    regions.
    """
    veto_res = int(veto_res)
    if veto_res > np.iinfo(np.int16).max:
        raise ValueError("Veto resolution does not fit 16-bit int")
    veto_length = np.ceil(veto_length / veto_res).astype(np.int) * veto_res
    veto_n = int(veto_length / veto_res) + 1

    # 1. Find large peaks in the data.
    # This will actually return big agglomerations of peaks and their tails
    peaks = strax.find_peaks(
        records, to_pe,
        gap_threshold=1,
        left_extension=0,
        right_extension=0,
        min_channels=100,
        min_area=area_threshold,
        result_dtype=strax.peak_dtype(n_channels=len(to_pe),
                                      n_sum_wv_samples=veto_n))

    # 2a. Set 'candidate regions' at these peaks. These should:
    #  - Have a fixed maximum length (else we can't use the strax hitfinder on them)
    #  - Never extend beyond the current chunk
    #  - Do not overlap
    # TODO: pass the chunk endtime! For now we just use the last record endtime
    veto_start = peaks['time']
    veto_end = np.clip(peaks['time'] + veto_length,
                       None,
                       strax.endtime(records[-1]))
    veto_end[:-1] = np.clip(veto_end[:-1], None, veto_start[1:])

    # 2b. Convert these into strax record-like objects
    # Note the waveform is float32 though (it's a summed waveform)
    regions = np.zeros(
        len(veto_start),
        dtype=strax.interval_dtype + [
            ("data", (np.float32, veto_n)),
            ("baseline", np.float32),
            ("baseline_rms", np.float32),
            ("reduction_level", np.int64),
            ("record_i", np.int64),
            ("pulse_length", np.int64),
        ])
    regions['time'] = veto_start
    regions['length'] = (veto_end - veto_start) // veto_n
    regions['pulse_length'] = veto_n
    regions['dt'] = veto_res

    if not len(regions):
        # No veto anywhere in this data
        return records, records[:0], np.zeros(0, strax.hit_dtype)

    # 3. Find pass_veto regios with big peaks inside the veto regions.
    # For this we compute a rough sum waveform (at low resolution,
    # without looping over the pulse data)
    rough_sum(regions, records, to_pe, veto_n, veto_res)
    regions['data'] /= np.max(regions['data'], axis=1)[:, np.newaxis]

    pass_veto = strax.find_hits(regions, min_amplitude=pass_veto_fraction)

    # 4. Extend these by a few samples and inverse to find veto regions
    regions['data'] = 1
    regions = strax.cut_outside_hits(
        regions,
        pass_veto,
        left_extension=pass_veto_extend,
        right_extension=pass_veto_extend)
    regions['data'] = 1 - regions['data']

    veto = strax.find_hits(regions, min_amplitude=1)

    # Do not remove very tiny regions
    veto = veto[veto['length'] > 2 * pass_veto_extend]

    # 5. Apply the veto and return results
    veto_mask = strax.fully_contained_in(records, veto) == -1
    return tuple(list(_mask_and_not(records, veto_mask)) + [veto])


@numba.njit(cache=True, nogil=True)
def rough_sum(regions, records, to_pe, n, dt):
    """Compute ultra-rough sum waveforms for regions, assuming:
     - every record is a single peak at its first sample
     - all regions have the same length and dt
    and probably not carying too much about boundaries
    """
    if not len(regions) or not len(records):
        return

    # dt and n are passed explicitly to avoid overflows/wraparounds
    # related to the small dt integer type

    peak_i = 0
    r_i = 0
    while (peak_i <= len(regions) - 1) and (r_i <= len(records) - 1):

        p = regions[peak_i]
        l = p['time']
        r = l + n * dt

        while True:
            if r_i > len(records) - 1:
                # Scan ahead until records contribute
                break
            t = records[r_i]['time']
            if t >= r:
                break
            if t >= l:
                index = int((t - l) // dt)
                regions[peak_i]['data'][index] += (
                        records[r_i]['area'] * to_pe[records[r_i]['channel']])
            r_i += 1
        peak_i += 1


##
# Pulse counting
##

@export
def pulse_count_dtype(n_channels):
    # NB: don't use the dt/length interval dtype, integer types are too small
    # to contain these huge chunk-wide intervals
    return [
        (('Lowest start time observed in the chunk', 'time'), np.int64),
        (('Highest endt ime observed in the chunk', 'endtime'), np.int64),
        (('Number of pulses', 'pulse_count'),
         (np.int64, n_channels)),
        (('Number of lone pulses', 'lone_pulse_count'),
         (np.int64, n_channels)),
        (('Integral of all pulses in ADC_count x samples', 'pulse_area'),
         (np.int64, n_channels)),
        (('Integral of lone pulses in ADC_count x samples', 'lone_pulse_area'),
         (np.int64, n_channels)),
    ]


def count_pulses(records, n_channels):
    """Return array with one element, with pulse count info from records"""
    if len(records):
        result = np.zeros(1, dtype=pulse_count_dtype(n_channels))
        _count_pulses(records, n_channels, result)
        return result
    return np.zeros(0, dtype=pulse_count_dtype(n_channels))


@numba.njit(cache=True, nogil=True)
def _count_pulses(records, n_channels, result):
    count = np.zeros(n_channels, dtype=np.int64)
    lone_count = np.zeros(n_channels, dtype=np.int64)
    area = np.zeros(n_channels, dtype=np.int64)
    lone_area = np.zeros(n_channels, dtype=np.int64)

    last_end_seen = 0
    next_start = 0

    # Array of booleans to track whether we are currently in a lone pulse
    # in each channel
    in_lone_pulse = np.zeros(n_channels, dtype=np.bool_)

    for r_i, r in enumerate(records):
        if r_i != len(records) - 1:
            next_start = records[r_i + 1]['time']

        ch = r['channel']
        if ch >= n_channels:
            print(ch)
            raise RuntimeError("Out of bounds channel in get_counts!")

        area[ch] += r['area']  # <-- Summing total area in channel

        if r['record_i'] == 0:
            count[ch] += 1

            if (r['time'] > last_end_seen
                    and r['time'] + r['pulse_length'] * r['dt'] < next_start):
                # This is a lone pulse
                lone_count[ch] += 1
                in_lone_pulse[ch] = True
                lone_area[ch] += r['area']
            else:
                in_lone_pulse[ch] = False

            last_end_seen = max(last_end_seen,
                                r['time'] + r['pulse_length'] * r['dt'])

        elif in_lone_pulse[ch]:
            # This is a subsequent fragment of a lone pulse
            lone_area[ch] += r['area']

    res = result[0]
    res['pulse_count'][:] = count[:]
    res['lone_pulse_count'][:] = lone_count[:]
    res['pulse_area'][:] = area[:]
    res['lone_pulse_area'][:] = lone_area[:]
    res['time'] = records[0]['time']
    res['endtime'] = last_end_seen


##
# Misc
##

@numba.njit(cache=True, nogil=True)
def _mask_and_not(x, mask):
    return x[mask], x[~mask]


@export
@numba.njit(cache=True, nogil=True)
def channel_split(rr, first_other_ch):
    """Return """
    return _mask_and_not(rr, rr['channel'] < first_other_ch)


@export
def check_overlaps(records, n_channels):
    """Raise a ValueError if any of the pulses in records overlap

    Assumes records is already sorted by time.
    """
    last_end = np.zeros(n_channels, dtype=np.int64)
    channel, time = _check_overlaps(records, last_end)
    if channel != -9999:
        raise ValueError(
            f"Bad data! In channel {channel}, a pulse starts at {time}, "
            f"BEFORE the previous pulse in that same channel ended "
            f"(at {last_end[channel]})")


@numba.njit(cache=True, nogil=True)
def _check_overlaps(records, last_end):
    for r in records:
        if r['time'] < last_end[r['channel']]:
            return r['channel'], r['time']
        last_end[r['channel']] = strax.endtime(r)
    return -9999, -9999<|MERGE_RESOLUTION|>--- conflicted
+++ resolved
@@ -58,14 +58,6 @@
     strax.Option(
         'n_tpc_pmts', type=int,
         help='Number of TPC PMTs'),
-<<<<<<< HEAD
-    strax.Option(
-        'n_diagnostic_pmts',
-        default=254 - 248,
-        help='Number of diagnostic PMTs'),
-=======
-
->>>>>>> 58d0f8b1
     strax.Option(
         'check_raw_record_overlaps',
         default=True, track=False,
